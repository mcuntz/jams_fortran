--- conflicted
+++ resolved
@@ -17,14 +17,9 @@
   ! This module provides a thin wrapper around the NetCDF Fortran 90 interface,
   ! following a somehow object-oriented approach.
 
-<<<<<<< HEAD
   ! Written   David Schaefer, Jun 2015
   ! Modified, Matthias Cuntz, Nov 2016 - NETCDF3
-  
-=======
-  ! Written  David Schaefer, Jun 2015
-
->>>>>>> 8269f769
+
   ! License
   ! -------
   ! This file is part of the JAMS Fortran library.
